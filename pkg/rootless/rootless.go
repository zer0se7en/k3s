--- conflicted
+++ resolved
@@ -127,12 +127,8 @@
 	opt.TargetCmd = os.Args
 	opt.PipeFDEnvKey = pipeFD
 	opt.NetworkDriver = slirp4netns.NewChildDriver()
-<<<<<<< HEAD
 	opt.PortDriver = portbuiltin.NewChildDriver(&logrusDebugWriter{})
-	opt.CopyUpDirs = []string{"/etc", "/run"}
-=======
 	opt.CopyUpDirs = []string{"/etc", "/run", "/var/lib"}
->>>>>>> 490d6aef
 	opt.CopyUpDriver = tmpfssymlink.NewChildDriver()
 	return opt, nil
 }